--- conflicted
+++ resolved
@@ -91,25 +91,6 @@
 		return 0
 	}
 	return p.size.totalSize()
-}
-
-<<<<<<< HEAD
-// value returns a raw struct pointer.
-func (p Struct) value(paddr Address) rawPointer {
-	off := makePointerOffset(paddr, p.off)
-	return rawStructPointer(off, p.size)
-=======
-func (p Struct) underlying() Pointer {
-	return p
-}
-
-// Pointer returns the i'th pointer in the struct.
-//
-// Deprecated: Use Ptr.
-func (p Struct) Pointer(i uint16) (Pointer, error) {
-	pp, err := p.Ptr(i)
-	return pp.toPointer(), err
->>>>>>> 243bfedb
 }
 
 // Ptr returns the i'th pointer in the struct.
